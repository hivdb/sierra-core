--- conflicted
+++ resolved
@@ -6,11 +6,7 @@
 }
 
 group = 'edu.stanford.hivdb'
-<<<<<<< HEAD
 version = '3.2.0a1'
-=======
-version = '3.1.3a1'
->>>>>>> 87f7daa8
 
 description = 'Sierra - Core'
 
@@ -27,17 +23,10 @@
 dependencies {
     implementation 'org.apache.commons:commons-lang3:3.10'
     implementation 'org.apache.commons:commons-math3:3.6.1'
-<<<<<<< HEAD
     implementation 'commons-codec:commons-codec:1.14'
-    implementation 'org.apache.logging.log4j:log4j-api:2.16.0'
-    implementation 'org.apache.logging.log4j:log4j-core:2.16.0'
-    implementation 'com.google.guava:guava:30.1.1-jre'
-=======
-    implementation 'commons-codec:commons-codec:1.13'
     implementation 'org.apache.logging.log4j:log4j-api:2.17.1'
     implementation 'org.apache.logging.log4j:log4j-core:2.17.1'
-    implementation 'com.google.guava:guava:28.1-jre'
->>>>>>> 87f7daa8
+    implementation 'com.google.guava:guava:30.1.1-jre'
     implementation 'com.google.code.gson:gson:2.8.6'
     implementation 'com.google.code.gson:gson-extras:2.8.5'
     implementation 'commons-io:commons-io:2.7'
